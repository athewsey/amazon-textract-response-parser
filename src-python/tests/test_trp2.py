from trp.t_pipeline import add_page_orientation, order_blocks_by_geo
from typing import List
from trp.t_pipeline import add_page_orientation, order_blocks_by_geo, pipeline_merge_tables, add_kv_ocr_confidence
from trp.t_tables import MergeOptions, HeaderFooterType
import trp.trp2 as t2
import trp as t1
import json
import os
import pytest
from trp import Document
from uuid import uuid4
import logging

current_folder = os.path.dirname(os.path.realpath(__file__))


def return_json_for_file(filename):
    with open(os.path.join(current_folder, filename)) as test_json:
        return json.load(test_json)


@pytest.fixture
def json_response():
    return return_json_for_file("test-response.json")


def test_serialization():
    """
    testing that None values are removed when serializing
    """
    bb_1 = t2.TBoundingBox(0.4, 0.3, 0.1, top=None)    # type:ignore forcing some None/null values
    bb_2 = t2.TBoundingBox(0.4, 0.3, 0.1, top=0.2)    # type: ignore
    p1 = t2.TPoint(x=0.1, y=0.1)
    p2 = t2.TPoint(x=0.3, y=None)    # type:ignore
    geo = t2.TGeometry(bounding_box=bb_1, polygon=[p1, p2])
    geo_s = t2.TGeometrySchema()
    s: str = geo_s.dumps(geo)
    assert not "null" in s
    geo = t2.TGeometry(bounding_box=bb_2, polygon=[p1, p2])
    s: str = geo_s.dumps(geo)
    assert not "null" in s


def test_tblock_order_blocks_by_geo():
    p = os.path.dirname(os.path.realpath(__file__))
    f = open(os.path.join(p, "data/gib.json"))
    j = json.load(f)
    t_document: t2.TDocument = t2.TDocumentSchema().load(j)    #type: ignore
    new_order = order_blocks_by_geo(t_document)
    doc = t1.Document(t2.TDocumentSchema().dump(new_order))
    assert "Value 1.1.1" == doc.pages[0].tables[0].rows[0].cells[0].text.strip()
    assert "Value 2.1.1" == doc.pages[0].tables[1].rows[0].cells[0].text.strip()
    assert "Value 3.1.1" == doc.pages[0].tables[2].rows[0].cells[0].text.strip()


def test_tblock_order_block_by_geo_multi_page():
    p = os.path.dirname(os.path.realpath(__file__))
    f = open(os.path.join(p, "data/gib_multi_page_tables.json"))
    j = json.load(f)
    t_document: t2.TDocument = t2.TDocumentSchema().load(j)    #type: ignore
    t_document = order_blocks_by_geo(t_document)
    doc = t1.Document(t2.TDocumentSchema().dump(t_document))
    assert "Page 1 - Value 1.1.1" == doc.pages[0].tables[0].rows[0].cells[0].text.strip()
    assert "Page 1 - Value 2.1.1" == doc.pages[0].tables[1].rows[0].cells[0].text.strip()


def test_tblock():
    p = os.path.dirname(os.path.realpath(__file__))
    f = open(os.path.join(p, "data/gib.json"))
    j = json.load(f)
    t_document: t2.TDocument = t2.TDocumentSchema().load(j)    #type: ignore
    new_order = order_blocks_by_geo(t_document)
    doc = t1.Document(t2.TDocumentSchema().dump(new_order))
    assert "Value 1.1.1" == doc.pages[0].tables[0].rows[0].cells[0].text.strip()
    assert "Value 2.1.1" == doc.pages[0].tables[1].rows[0].cells[0].text.strip()
    assert "Value 3.1.1" == doc.pages[0].tables[2].rows[0].cells[0].text.strip()


def test_custom_tblock():
    p = os.path.dirname(os.path.realpath(__file__))
    f = open(os.path.join(p, "data/gib.json"))
    j = json.load(f)
    t_document: t2.TDocument = t2.TDocumentSchema().load(j)    #type: ignore
    t_document.custom = {'testblock': {'here': 'is some fun stuff'}}
    assert 'testblock' in t2.TDocumentSchema().dumps(t_document)


def test_custom_page_orientation(json_response):
    doc = Document(json_response)
    assert 1 == len(doc.pages)
    lines = [line for line in doc.pages[0].lines]
    assert 22 == len(lines)
    words = [word for line in lines for word in line.words]
    assert 53 == len(words)
    t_document: t2.TDocument = t2.TDocumentSchema().load(json_response)    #type: ignore
    t_document.custom = {'orientation': 180}
    new_t_doc_json = t2.TDocumentSchema().dump(t_document)
    assert "Custom" in new_t_doc_json
    assert "orientation" in new_t_doc_json["Custom"]    #type: ignore
    assert new_t_doc_json["Custom"]["orientation"] == 180    #type: ignore

    p = os.path.dirname(os.path.realpath(__file__))
    f = open(os.path.join(p, "data/gib.json"))
    j = json.load(f)
    t_document: t2.TDocument = t2.TDocumentSchema().load(j)    #type: ignore
    t_document = add_page_orientation(t_document)
    assert -1 < t_document.pages[0].custom['PageOrientationBasedOnWords'] < 2

    p = os.path.dirname(os.path.realpath(__file__))
    f = open(os.path.join(p, "data/gib_10_degrees.json"))
    j = json.load(f)
    t_document: t2.TDocument = t2.TDocumentSchema().load(j)    #type: ignore
    t_document = add_page_orientation(t_document)
    assert 5 < t_document.pages[0].custom['PageOrientationBasedOnWords'] < 15

    p = os.path.dirname(os.path.realpath(__file__))
    f = open(os.path.join(p, "data/gib__15_degrees.json"))
    j = json.load(f)
    t_document: t2.TDocument = t2.TDocumentSchema().load(j)    #type: ignore
    t_document = add_page_orientation(t_document)
    assert 10 < t_document.pages[0].custom['PageOrientationBasedOnWords'] < 20

    p = os.path.dirname(os.path.realpath(__file__))
    f = open(os.path.join(p, "data/gib__25_degrees.json"))
    j = json.load(f)
    t_document: t2.TDocument = t2.TDocumentSchema().load(j)    #type: ignore
    t_document = add_page_orientation(t_document)
    assert 17 < t_document.pages[0].custom['PageOrientationBasedOnWords'] < 30

    p = os.path.dirname(os.path.realpath(__file__))
    f = open(os.path.join(p, "data/gib__180_degrees.json"))
    j = json.load(f)
    t_document: t2.TDocument = t2.TDocumentSchema().load(j)    #type: ignore
    t_document = add_page_orientation(t_document)
    assert 170 < t_document.pages[0].custom['PageOrientationBasedOnWords'] < 190

    p = os.path.dirname(os.path.realpath(__file__))
    f = open(os.path.join(p, "data/gib__270_degrees.json"))
    j = json.load(f)
    t_document: t2.TDocument = t2.TDocumentSchema().load(j)    #type: ignore
    t_document = add_page_orientation(t_document)
    assert -100 < t_document.pages[0].custom['PageOrientationBasedOnWords'] < -80

    p = os.path.dirname(os.path.realpath(__file__))
    f = open(os.path.join(p, "data/gib__90_degrees.json"))
    j = json.load(f)
    t_document: t2.TDocument = t2.TDocumentSchema().load(j)    #type: ignore
    t_document = add_page_orientation(t_document)
    assert 80 < t_document.pages[0].custom['PageOrientationBasedOnWords'] < 100

    p = os.path.dirname(os.path.realpath(__file__))
    f = open(os.path.join(p, "data/gib__minus_10_degrees.json"))
    j = json.load(f)
    t_document: t2.TDocument = t2.TDocumentSchema().load(j)    #type: ignore
    t_document = add_page_orientation(t_document)
    assert -10 < t_document.pages[0].custom['PageOrientationBasedOnWords'] < 5

    doc = t1.Document(t2.TDocumentSchema().dump(t_document))
    for page in doc.pages:
        assert page.custom['PageOrientationBasedOnWords']


def test_filter_blocks_by_type():
    block_list = [t2.TBlock(id="1", block_type=t2.TextractBlockTypes.WORD.name)]
    assert t2.TDocument.filter_blocks_by_type(block_list=block_list,
                                              textract_block_type=[t2.TextractBlockTypes.WORD]) == block_list


def test_next_token_response():
    p = os.path.dirname(os.path.realpath(__file__))
    f = open(os.path.join(p, "data/gib.json"))
    j = json.load(f)
    assert j['NextToken']
    t_document: t2.TDocument = t2.TDocumentSchema().load(j)    #type: ignore
    t_document = add_page_orientation(t_document)
    assert t_document.pages[0].custom


def test_rotate_point():
    assert t2.TPoint(2, 2) == t2.TPoint(2, 2)

    p = t2.TPoint(2, 2).rotate(degrees=180, origin_y=0, origin_x=0, force_limits=False)
    assert t2.TPoint(x=round(p.x), y=round(p.y)) == t2.TPoint(-2, -2)

    p = t2.TPoint(3, 4).rotate(degrees=-30, origin_y=0, origin_x=0, force_limits=False)
    assert t2.TPoint(x=round(p.x), y=round(p.y)) == t2.TPoint(5, 2)

    p = t2.TPoint(3, 4).rotate(degrees=-77, origin_y=0, origin_x=0, force_limits=False)
    assert t2.TPoint(x=round(p.x), y=round(p.y)) == t2.TPoint(5, -2)

    p = t2.TPoint(3, 4).rotate(degrees=-90, origin_y=0, origin_x=0, force_limits=False)
    assert t2.TPoint(x=round(p.x), y=round(p.y)) == t2.TPoint(4, -3)

    p = t2.TPoint(3, 4).rotate(degrees=-270, origin_y=0, origin_x=0, force_limits=False)
    assert t2.TPoint(x=round(p.x), y=round(p.y)) == t2.TPoint(-4, 3)

    p = t2.TPoint(2, 2).rotate(degrees=180, origin_x=1, origin_y=1)
    assert t2.TPoint(x=round(p.x), y=round(p.y)) == t2.TPoint(0, 0)

    p = t2.TPoint(3, 4).rotate(degrees=-30, origin_y=0, origin_x=0, force_limits=False)
    assert t2.TPoint(x=round(p.x), y=round(p.y)) == t2.TPoint(5, 2)

    p = t2.TPoint(3, 4).rotate(degrees=-77, origin_x=4, origin_y=4, force_limits=False)
    assert t2.TPoint(x=round(p.x), y=round(p.y)) == t2.TPoint(4, 5)

    p = t2.TPoint(3, 4).rotate(degrees=-90, origin_x=4, origin_y=6, force_limits=False)
    assert t2.TPoint(x=round(p.x), y=round(p.y)) == t2.TPoint(2, 7)

    p = t2.TPoint(3, 4).rotate(degrees=-270, origin_x=4, origin_y=6, force_limits=False)
    assert t2.TPoint(x=round(p.x), y=round(p.y)) == t2.TPoint(6, 5)


def test_rotate():

    points = []
    width = 0.05415758863091469
    height = 0.011691284365952015
    left = 0.13994796574115753
    top = 0.8997916579246521
    origin: t2.TPoint = t2.TPoint(x=0.5, y=0.5)
    degrees: float = 180
    points.append(t2.TPoint(x=left, y=top).rotate(origin_x=origin.x, origin_y=origin.y, degrees=degrees))
    points.append(t2.TPoint(x=left + width, y=top).rotate(origin_x=origin.x, origin_y=origin.y, degrees=degrees))
    points.append(t2.TPoint(x=left, y=top + height).rotate(origin_x=origin.x, origin_y=origin.y, degrees=degrees))
    points.append(
        t2.TPoint(x=left + width, y=top + height).rotate(origin_x=origin.x, origin_y=origin.y, degrees=degrees))
    assert not None in points


def test_adjust_bounding_boxes_and_polygons_to_orientation():
    # p = os.path.dirname(os.path.realpath(__file__))
    # f = open(os.path.join(p, "data/gib.json"))
    # j = json.load(f)
    # t_document: t2.TDocument = t2.TDocumentSchema().load(j)
    # t_document = add_page_orientation(t_document)
    # doc = t1.Document(t2.TDocumentSchema().dump(t_document))
    # key = "Date:"
    # fields = doc.pages[0].form.searchFieldsByKey(key)
    # for field in fields:
    #     print(f"Field: Key: {field.key}, Value: {field.value}, Geo: {field.geometry} ")

    p = os.path.dirname(os.path.realpath(__file__))
    f = open(os.path.join(p, "data/gib__180_degrees.json"))
    j = json.load(f)
    t_document: t2.TDocument = t2.TDocumentSchema().load(j)    #type: ignore
    t_document = add_page_orientation(t_document)
    new_order = order_blocks_by_geo(t_document)
    assert t1.Document(t2.TDocumentSchema().dump(new_order))
    # for line in doc.pages[0].lines:
    #     print("Line: {}".format(line.text))
    # print("=========================== after rotation ========================")
    # doc = t1.Document(t2.TDocumentSchema().dump(t_document))
    # key = "Date:"
    # fields = doc.pages[0].form.searchFieldsByKey(key)
    # rotate_point = t2.TPoint(x=0.5, y=0.5)
    # for field in fields:
    #     print(f"Field: Key: {field.key}, Value: {field.value}, Geo: {field.geometry} ")
    #     bbox = field.geometry.boundingBox
    #     new_point = t_pipeline.__rotate(origin=rotate_point,
    #                         point=t2.TPoint(x=bbox.left, y=bbox.top),
    #                         angle_degrees=180)
    #     print(f"new point: {new_point}")

    # FIXME: remove duplicates in relationship_recursive!
    # [b.rotate(origin=t2.TPoint(0.5, 0.5), degrees=180) for b in t_document.relationships_recursive(block=t_document.pages[0])]
    # t_document.rotate(page=t_document.pages[0], degrees=180)
    # new_order = order_blocks_by_geo(t_document)
    # with open("/Users/schadem/temp/rotation/rotate_json2.jon", "w") as out_file:
    #     out_file.write(t2.TDocumentSchema().dumps(t_document))

    # doc = t1.Document(t2.TDocumentSchema().dump(t_document))
    # for line in doc.pages[0].lines:
    #     print("Line: {}".format(line.text))

    # p = t2.TPoint(x=0.75, y=0.03)
    # p.rotate(origin_x=0.5, origin_y=0.5, degrees=180)
    # print(p)
    # new_point = rotate(origin=t2.TPoint(x=0.5, y=0.5), point = )
    # print(f"new_point: {new_point.x:.2f}, {new_point.y:.2f}")
    # print(rotate(origin=t2.TPoint(x=0.5, y=0.5), point = t2.TPoint(x=.75, y=0.03)))


def test_scale(caplog):
    p1: t2.TPoint = t2.TPoint(x=0.5, y=0.5)
    p1.scale(doc_width=10, doc_height=10)
    assert (p1 == t2.TPoint(x=5, y=5))
    b1: t2.TBoundingBox = t2.TBoundingBox(width=0.1, height=0.1, left=0.5, top=0.5)
    b1.scale(doc_width=10, doc_height=10)
    assert (b1 == t2.TBoundingBox(width=1, height=1, left=5, top=5))

    p1: t2.TPoint = t2.TPoint(x=0.5, y=0.5)
    b1: t2.TBoundingBox = t2.TBoundingBox(width=0.1, height=0.1, left=0.5, top=0.5)
    g1: t2.TGeometry = t2.TGeometry(bounding_box=b1, polygon=[p1])
    g1.scale(doc_width=10, doc_height=10)
    assert (g1 == t2.TGeometry(bounding_box=t2.TBoundingBox(width=1, height=1, left=5, top=5),
                               polygon=[t2.TPoint(x=5, y=5)]))


def test_ratio(caplog):
    p1: t2.TPoint = t2.TPoint(x=0.5, y=0.5)
    p2: t2.TPoint = t2.TPoint(x=5, y=5)
    p2.ratio(doc_width=10, doc_height=10)
    assert (p1 == p2)

    b1: t2.TBoundingBox = t2.TBoundingBox(width=0.1, height=0.1, left=0.5, top=0.5)
    b2: t2.TBoundingBox = t2.TBoundingBox(width=1, height=1, left=5, top=5)
    b2.ratio(doc_width=10, doc_height=10)
    assert (b1 == b2)

    p1: t2.TPoint = t2.TPoint(x=0.5, y=0.5)
    p2: t2.TPoint = t2.TPoint(x=5, y=5)
    b1: t2.TBoundingBox = t2.TBoundingBox(width=0.1, height=0.1, left=0.5, top=0.5)
    b2: t2.TBoundingBox = t2.TBoundingBox(width=1, height=1, left=5, top=5)

    g1: t2.TGeometry = t2.TGeometry(bounding_box=b1, polygon=[p1])
    g2: t2.TGeometry = t2.TGeometry(bounding_box=b2, polygon=[p2])

    g2.ratio(doc_width=10, doc_height=10)
    assert (g1 == g2)


def test_tbbox_union():
    b1: t2.TBoundingBox = t2.TBoundingBox(width=1, height=1, left=0.5, top=0.5)
    b2: t2.TBoundingBox = t2.TBoundingBox(width=1, height=1, left=1.5, top=0.5)
    b_gt: t2.TBoundingBox = t2.TBoundingBox(width=2, height=1, left=0.5, top=0.5)
    b_union: t2.TBoundingBox = b2.union(b1)
    assert(b_union==b_gt)

    b1: t2.TBoundingBox = t2.TBoundingBox(width=1, height=1, left=0.5, top=0.5)
    b2: t2.TBoundingBox = t2.TBoundingBox(width=1, height=1, left=0.5, top=0.5)
    b_gt: t2.TBoundingBox = t2.TBoundingBox(width=1, height=1, left=0.5, top=0.5)
    b_union: t2.TBoundingBox = b2.union(b1)
    assert(b_union==b_gt)

    b1: t2.TBoundingBox = t2.TBoundingBox(width=1, height=1, left=0.5, top=0.5)
    b2: t2.TBoundingBox = t2.TBoundingBox(width=0.1, height=0.1, left=0.6, top=0.6)
    b_gt: t2.TBoundingBox = t2.TBoundingBox(width=1, height=1, left=0.5, top=0.5)
    b_union: t2.TBoundingBox = b2.union(b1)
    assert(b_union==b_gt)

    b1: t2.TBoundingBox = t2.TBoundingBox(width=1, height=1, left=0.5, top=0.5)
    b2: t2.TBoundingBox = t2.TBoundingBox(width=1, height=1, left=2, top=4)
    b_gt: t2.TBoundingBox = t2.TBoundingBox(width=2.5, height=4.5, left=0.5, top=0.5)
    b_union: t2.TBoundingBox = b2.union(b1)
    assert(b_union==b_gt)



def test_get_blocks_for_relationship(caplog):
    caplog.set_level(logging.DEBUG)

    # existing relationships
    p = os.path.dirname(os.path.realpath(__file__))
    with open(os.path.join(p, "data/gib.json")) as f:
        j = json.load(f)
        t_document: t2.TDocument = t2.TDocumentSchema().load(j)    #type: ignore
        # page = t_document.pages[0]
        block = t_document.get_block_by_id("458a9301-8a9d-4eb2-9469-70302c62622e")
        relationships = block.get_relationships_for_type()
        relationships_value = block.get_relationships_for_type(relationship_type="VALUE")
        if relationships and relationships_value:
            rel = t_document.get_blocks_for_relationships(relationship=relationships)
            assert len(rel) == 1
            rel_value = t_document.get_blocks_for_relationships(relationship=relationships_value)
            assert len(rel_value) == 1

            child_rel: List[t2.TBlock] = list()
            for value_block in rel_value:
                child_rel.extend(t_document.get_blocks_for_relationships(
                    value_block.get_relationships_for_type()))    #type: ignore
            assert len(child_rel) == 1
        else:
            assert False


def test_block_id_map():
    p = os.path.dirname(os.path.realpath(__file__))
    with open(os.path.join(p, "data/employment-application.json")) as f:
        j = json.load(f)
        tdoc: t2.TDocument = t2.TDocumentSchema().load(j)
        assert len(tdoc.block_id_map(t2.TextractBlockTypes.PAGE)) == 1
        assert len(tdoc.block_id_map(t2.TextractBlockTypes.TABLE)) == 1
        assert len(tdoc.block_id_map(t2.TextractBlockTypes.CELL)) == 20
        assert len(tdoc.block_id_map(t2.TextractBlockTypes.LINE)) == 28
        assert len(tdoc.block_id_map(t2.TextractBlockTypes.WORD)) == 63
        assert len(tdoc.block_id_map(t2.TextractBlockTypes.KEY_VALUE_SET)) == 8
        # test some random blocks in the main hashmap (all blocks included)
        assert tdoc.block_id_map()['31ce6ec7-2d33-4d48-8968-922bdf8b6c46'] == 0 #the page
        assert tdoc.block_id_map()['7a2a9b0e-582b-4852-98bb-8e067e0b4703'] == 103 #a cell
        assert tdoc.block_id_map()['5ff46696-e06e-4577-ac3f-32a1ffde3290'] == 21 #a line
        # test some random blocks in the dedicted haspmaps
        assert tdoc.block_id_map(t2.TextractBlockTypes.PAGE)['31ce6ec7-2d33-4d48-8968-922bdf8b6c46'] == 0 # the page
        assert tdoc.block_id_map(t2.TextractBlockTypes.CELL)['7a2a9b0e-582b-4852-98bb-8e067e0b4703'] == 103 #a cell
        assert tdoc.block_id_map(t2.TextractBlockTypes.LINE)['5ff46696-e06e-4577-ac3f-32a1ffde3290'] == 21 #a line

def test_block_map():
    p = os.path.dirname(os.path.realpath(__file__))
    with open(os.path.join(p, "data/employment-application.json")) as f:
        j = json.load(f)
        tdoc: t2.TDocument = t2.TDocumentSchema().load(j)
        assert len(tdoc.block_map(t2.TextractBlockTypes.PAGE)) == 1
        assert len(tdoc.block_map(t2.TextractBlockTypes.TABLE)) == 1
        assert len(tdoc.block_map(t2.TextractBlockTypes.CELL)) == 20
        assert len(tdoc.block_map(t2.TextractBlockTypes.LINE)) == 28
        assert len(tdoc.block_map(t2.TextractBlockTypes.WORD)) == 63
        assert len(tdoc.block_map(t2.TextractBlockTypes.KEY_VALUE_SET)) == 8
        # test some random blocks in the main hashmap (all blocks included)
        assert tdoc.block_map()['31ce6ec7-2d33-4d48-8968-922bdf8b6c46'] == tdoc.blocks[0] #the page
        assert tdoc.block_map()['7a2a9b0e-582b-4852-98bb-8e067e0b4703'] == tdoc.blocks[103] #a cell
        assert tdoc.block_map()['5ff46696-e06e-4577-ac3f-32a1ffde3290'] == tdoc.blocks[21] #a line
        # test some random blocks in the dedicted haspmaps
        assert tdoc.block_map(t2.TextractBlockTypes.PAGE)['31ce6ec7-2d33-4d48-8968-922bdf8b6c46'] ==tdoc.blocks[0] # the page
        assert tdoc.block_map(t2.TextractBlockTypes.CELL)['7a2a9b0e-582b-4852-98bb-8e067e0b4703'] == tdoc.blocks[103] #a cell
        assert tdoc.block_map(t2.TextractBlockTypes.LINE)['5ff46696-e06e-4577-ac3f-32a1ffde3290'] ==tdoc.blocks[21] #a line


def test_find_block_by_id():
    p = os.path.dirname(os.path.realpath(__file__))
    with open(os.path.join(p, "data/employment-application.json")) as f:
        j = json.load(f)
        tdoc: t2.TDocument = t2.TDocumentSchema().load(j)
        assert tdoc.find_block_by_id('7a2a9b0e-582b-4852-98bb-8e067e0b4703') == tdoc.blocks[103]
        assert tdoc.find_block_by_id('caa21fc2-834c-463e-a668-bb94722f3fe3') == tdoc.blocks[41]
        assert tdoc.find_block_by_id('foo-bar-baz') == None


def test_get_block_by_id():
    p = os.path.dirname(os.path.realpath(__file__))
    with open(os.path.join(p, "data/employment-application.json")) as f:
        j = json.load(f)
        tdoc: t2.TDocument = t2.TDocumentSchema().load(j)
        assert tdoc.get_block_by_id('7a2a9b0e-582b-4852-98bb-8e067e0b4703') == tdoc.blocks[103]
        assert tdoc.get_block_by_id('caa21fc2-834c-463e-a668-bb94722f3fe3') == tdoc.blocks[41]
        with pytest.raises(ValueError):
            tdoc.get_block_by_id('foo-bar-baz')


def test_pages():
    p = os.path.dirname(os.path.realpath(__file__))
    with open(os.path.join(p, "data/gib_multi_page_tables.json")) as f:
        j = json.load(f)
        tdoc: t2.TDocument = t2.TDocumentSchema().load(j)
        pages_ids = [p.id for p in tdoc.pages]
        assert pages_ids == ["e8610e55-7a61-4bd0-a9ff-583a4dc69459", "5f146db3-4d4a-4add-8da1-e6828f1ce877"]


def test_add_ids_to_relationships(caplog):
    tdocument = t2.TDocument()
    page_block = t2.TBlock(
        id=str(uuid4()),
        block_type="PAGE",
        geometry=t2.TGeometry(bounding_box=t2.TBoundingBox(width=1, height=1, left=0, top=0),
                              polygon=[t2.TPoint(x=0, y=0), t2.TPoint(x=1, y=1)]),
    )
    tblock = t2.TBlock(id=str(uuid4()),
                       block_type="WORD",
                       text="sometest",
                       geometry=t2.TGeometry(bounding_box=t2.TBoundingBox(width=0, height=0, left=0, top=0),
                                             polygon=[t2.TPoint(x=0, y=0), t2.TPoint(x=0, y=0)]),
                       confidence=99,
                       text_type="VIRTUAL")
    tdocument.add_block(page_block)
    tdocument.add_block(tblock)
    page_block.add_ids_to_relationships([tblock.id])
    tblock.add_ids_to_relationships(["1", "2"])
    assert page_block.relationships and len(page_block.relationships) > 0
    assert tblock.relationships and len(tblock.relationships) > 0


def test_key_value_set_key_name(caplog):
    caplog.set_level(logging.DEBUG)

    # existing relationships
    p = os.path.dirname(os.path.realpath(__file__))
    with open(os.path.join(p, "data/gib.json")) as f:
        j = json.load(f)
        t_document: t2.TDocument = t2.TDocumentSchema().load(j)    #type: ignore
        page = t_document.pages[0]
        keys = list(t_document.keys(page=page))
        assert keys and len(keys) > 0
        for key_value in keys:
            child_relationship = key_value.get_relationships_for_type('CHILD')
            if child_relationship:
                for id in child_relationship.ids:
                    k_b = t_document.get_block_by_id(id=id)
            #         print(k_b.text)
            # print(' '.join([x.text for x in t_document.value_for_key(key_value)]))


def test_get_relationships_for_type(caplog):
    # existing relationships
    p = os.path.dirname(os.path.realpath(__file__))
    with open(os.path.join(p, "data/gib.json")) as f:
        j = json.load(f)
        t_document: t2.TDocument = t2.TDocumentSchema().load(j)    # type: ignore
        page = t_document.pages[0]
        new_block = t2.TBlock(id=str(uuid4()))
        t_document.add_block(new_block)
        page.add_ids_to_relationships([new_block.id])
        assert t_document.get_block_by_id(new_block.id) == new_block

    #empty relationships
    t_document: t2.TDocument = t2.TDocument()
    t_document.add_block(t2.TBlock(id=str(uuid4()), block_type="PAGE"))
    page = t_document.pages[0]
    new_block = t2.TBlock(id=str(uuid4()))
    t_document.add_block(new_block)
    page.add_ids_to_relationships([new_block.id])
    assert t_document.get_block_by_id(new_block.id) == new_block


def test_merge_tables():
    p = os.path.dirname(os.path.realpath(__file__))
    f = open(os.path.join(p, "data/gib_multi_page_tables.json"))
    j = json.load(f)
    t_document: t2.TDocument = t2.TDocumentSchema().load(j)    # type: ignore
    tbl_id1 = 'fed02fb4-1996-4a15-98dc-29da193cc476'
    tbl_id2 = '47c6097f-02d5-4432-8423-13c05fbfacbd'
    pre_merge_tbl1_cells_no = len(t_document.get_block_by_id(tbl_id1).relationships[0].ids)    # type: ignore
    pre_merge_tbl2_cells_no = len(t_document.get_block_by_id(tbl_id2).relationships[0].ids)    # type: ignore
    pre_merge_tbl1_lastcell = t_document.get_block_by_id(tbl_id1).relationships[0].ids[-1]    # type: ignore
    pre_merge_tbl2_lastcell = t_document.get_block_by_id(tbl_id2).relationships[0].ids[-1]    # type: ignore
    pre_merge_tbl1_last_row = t_document.get_block_by_id(pre_merge_tbl1_lastcell).row_index    # type: ignore
    pre_merge_tbl2_last_row = t_document.get_block_by_id(pre_merge_tbl2_lastcell).row_index    # type: ignore
    t_document.merge_tables([[tbl_id1, tbl_id2]])
    post_merge_tbl1_cells_no = len(t_document.get_block_by_id(tbl_id1).relationships[0].ids)    # type: ignore
    post_merge_tbl1_lastcell = t_document.get_block_by_id(tbl_id1).relationships[0].ids[-1]    # type: ignore
    post_merge_tbl1_last_row = t_document.get_block_by_id(post_merge_tbl1_lastcell).row_index    # type: ignore
    assert post_merge_tbl1_cells_no == pre_merge_tbl1_cells_no + pre_merge_tbl2_cells_no
    assert pre_merge_tbl2_last_row
    assert post_merge_tbl1_last_row == pre_merge_tbl1_last_row + pre_merge_tbl2_last_row    # type: ignore


def test_add_block():
    # add a block WITHOUT type
    p = os.path.dirname(os.path.realpath(__file__))
    with open(os.path.join(p, "data/gib.json")) as f:
        j = json.load(f)
        t_document: t2.TDocument = t2.TDocumentSchema().load(j)
        page = t_document.pages[0]
        new_block_id = str(uuid4())
        new_block = t2.TBlock(id=new_block_id)
        t_document.add_block(new_block)
        assert t_document.block_id_map()[new_block_id] == len(t_document.blocks)-1
        # add a block WITH type
        new_block_id = str(uuid4())
        new_block = t2.TBlock(id=new_block_id, block_type="WORD")
        t_document.add_block(new_block)
        assert t_document.block_id_map()[new_block_id] == len(t_document.blocks)-1
        assert t_document.block_id_map(t2.TextractBlockTypes.WORD)[new_block_id] == len(t_document.blocks)-1



def test_delete_blocks():
    p = os.path.dirname(os.path.realpath(__file__))
    f = open(os.path.join(p, "data/gib_multi_page_tables.json"))
    j = json.load(f)
<<<<<<< HEAD
    t_document: t2.TDocument = t2.TDocumentSchema().load(j)
    tbl_id1 = 'fed02fb4-1996-4a15-98dc-29da193cc476'  #a table block
    tbl_id2 = '47c6097f-02d5-4432-8423-13c05fbfacbd'  #a table block
=======
    t_document: t2.TDocument = t2.TDocumentSchema().load(j)    # type: ignore
    tbl_id1 = 'fed02fb4-1996-4a15-98dc-29da193cc476'
    tbl_id2 = '47c6097f-02d5-4432-8423-13c05fbfacbd'
>>>>>>> bfe21749
    pre_delete_block_no = len(t_document.blocks)
    t_document.delete_blocks([tbl_id1, tbl_id2])
    post_delete_block_no = len(t_document.blocks)
    assert post_delete_block_no == pre_delete_block_no - 2
    assert tbl_id1 not in t_document.block_map()
    assert tbl_id1 not in t_document.block_id_map()
    assert tbl_id2 not in t_document.block_map()
    assert tbl_id2 not in t_document.block_id_map()
    assert tbl_id1 not in t_document.block_map(t2.TextractBlockTypes.TABLE)
    assert tbl_id1 not in t_document.block_id_map(t2.TextractBlockTypes.TABLE)
    assert tbl_id2 not in t_document.block_map(t2.TextractBlockTypes.TABLE)
    assert tbl_id2 not in t_document.block_id_map(t2.TextractBlockTypes.TABLE)


def test_link_tables():
    p = os.path.dirname(os.path.realpath(__file__))
    f = open(os.path.join(p, "data/gib_multi_page_tables.json"))
    j = json.load(f)
    t_document: t2.TDocument = t2.TDocumentSchema().load(j)    # type: ignore
    tbl_id1 = 'fed02fb4-1996-4a15-98dc-29da193cc476'
    tbl_id2 = '47c6097f-02d5-4432-8423-13c05fbfacbd'
    t_document.link_tables([[tbl_id1, tbl_id2]])
    assert t_document.get_block_by_id(tbl_id1).custom['next_table'] == tbl_id2    # type: ignore
    assert t_document.get_block_by_id(tbl_id2).custom['previous_table'] == tbl_id1    # type: ignore


def test_pipeline_merge_tables():
    p = os.path.dirname(os.path.realpath(__file__))
    f = open(os.path.join(p, "data/gib_multi_tables_multi_page_sample.json"))
    j = json.load(f)
    t_document: t2.TDocument = t2.TDocumentSchema().load(j)    # type: ignore
    tbl_id1 = '4894d2ba-0479-4196-9cbd-c0fea4d28762'
    tbl_id2 = 'b5e061ec-05be-48d5-83fc-6719fdd4397a'
    tbl_id3 = '8bbc3f4f-0354-4999-a001-4585631bb7fe'
    tbl_id4 = 'cf8e09a1-c317-40c1-9c45-e830e14167d5'
    pre_merge_tbl1_cells_no = len(t_document.get_block_by_id(tbl_id1).relationships[0].ids)    # type: ignore
    pre_merge_tbl2_cells_no = len(t_document.get_block_by_id(tbl_id2).relationships[0].ids)    # type: ignore
    pre_merge_tbl3_cells_no = len(t_document.get_block_by_id(tbl_id3).relationships[0].ids)    # type: ignore
    pre_merge_tbl4_cells_no = len(t_document.get_block_by_id(tbl_id4).relationships[0].ids)    # type: ignore
    t_document = pipeline_merge_tables(t_document, MergeOptions.MERGE, None, HeaderFooterType.NONE)    #type: ignore
    post_merge_tbl1_cells_no = len(t_document.get_block_by_id(tbl_id1).relationships[0].ids)    # type: ignore
    post_merge_tbl2_cells_no = len(t_document.get_block_by_id(tbl_id3).relationships[0].ids)    # type: ignore
    assert post_merge_tbl1_cells_no == pre_merge_tbl1_cells_no + pre_merge_tbl2_cells_no
    assert post_merge_tbl2_cells_no == pre_merge_tbl3_cells_no + pre_merge_tbl4_cells_no


def test_pipeline_merge_multiple_tables():
    p = os.path.dirname(os.path.realpath(__file__))
    f = open(os.path.join(p, "data/gib_multi_tables_multi_page_sample.json"))
    j = json.load(f)
    t_document: t2.TDocument = t2.TDocumentSchema().load(j)    # type: ignore
    tbl_id1 = '4894d2ba-0479-4196-9cbd-c0fea4d28762'
    tbl_id2 = 'b5e061ec-05be-48d5-83fc-6719fdd4397a'
    tbl_id3 = '8bbc3f4f-0354-4999-a001-4585631bb7fe'
    tbl_id4 = 'cf8e09a1-c317-40c1-9c45-e830e14167d5'
    pre_merge_tbl1_cells_no = len(t_document.get_block_by_id(tbl_id1).relationships[0].ids)    # type: ignore
    pre_merge_tbl2_cells_no = len(t_document.get_block_by_id(tbl_id2).relationships[0].ids)    # type: ignore
    pre_merge_tbl3_cells_no = len(t_document.get_block_by_id(tbl_id3).relationships[0].ids)    # type: ignore
    pre_merge_tbl4_cells_no = len(t_document.get_block_by_id(tbl_id4).relationships[0].ids)    # type: ignore
    t_document = pipeline_merge_tables(t_document, MergeOptions.MERGE, None, HeaderFooterType.NONE)    #type: ignore
    post_merge_tbl1_cells_no = len(t_document.get_block_by_id(tbl_id1).relationships[0].ids)    # type: ignore
    post_merge_tbl2_cells_no = len(t_document.get_block_by_id(tbl_id3).relationships[0].ids)    # type: ignore
    assert post_merge_tbl1_cells_no == pre_merge_tbl1_cells_no + pre_merge_tbl2_cells_no
    assert post_merge_tbl2_cells_no == pre_merge_tbl3_cells_no + pre_merge_tbl4_cells_no


def test_kv_ocr_confidence(caplog):
    caplog.set_level(logging.DEBUG)
    p = os.path.dirname(os.path.realpath(__file__))
    f = open(os.path.join(p, "data/employment-application.json"))
    j = json.load(f)
    t_document: t2.TDocument = t2.TDocumentSchema().load(j)    # type: ignore
    t_document = add_kv_ocr_confidence(t_document)

    doc = t1.Document(t2.TDocumentSchema().dump(t_document))
    for page in doc.pages:
        k1 = page.form.getFieldByKey("Home Address:")
        assert k1.key.custom['OCRConfidence'] == {'min': 95.0, 'mean': 99.26356930202908}
        assert k1.value.custom['OCRConfidence'] == {'mean': 99.8596928914388, 'min': 99.74813079833984}
        k1 = page.form.getFieldByKey("Phone Number:")
        assert k1.key.custom['OCRConfidence'] == {'mean': 97.33475685119629, 'min': 91.0}
        assert k1.value.custom['OCRConfidence'] == {'mean': 99.23233032226562, 'min': 99.23233032226562}
        # for field in page.form.fields:
        #     print(
        #         f"{field.key.text} - {field.key.custom['OCRConfidence']}, {field.value.text} - {field.value.custom['OCRConfidence']}"
        #     )


def test_get_answers_for_query(caplog):
    caplog.set_level(logging.DEBUG)
    p = os.path.dirname(os.path.realpath(__file__))
    f = open(os.path.join(p, "data", "queries_sample.json"))
    j = json.load(f)
    t_doc: t2.TDocument = t2.TDocumentSchema().load(j)    #type: ignore
    page: t2.TBlock = t_doc.pages[0]
    answers = list()
    for query in t_doc.queries(page=page):
        answers.append(t_doc.get_answers_for_query(block=query))
    assert len(answers) == 9


def test_table_with_headers_and_merged_cells(caplog):
    caplog.set_level(logging.DEBUG)
    p = os.path.dirname(os.path.realpath(__file__))
    f = open(os.path.join(p, "data", "tables_with_headers_and_merged_cells.json"))
    j = json.load(f)
    t_doc: t2.TDocument = t2.TDocumentSchema().load(j)    #type: ignore
    page: t2.TBlock = t_doc.pages[0]
    tables: t2.TBlock = t_doc.tables(page=page)[0]


def test_bla(caplog):
    import trp as t
    import json
    p = os.path.dirname(os.path.realpath(__file__))
    f = open(os.path.join(p, "data", "tables_with_headers_and_merged_cells.json"))
    # f = open("data/employment-application.json")
    j = json.load(f)
    d = Document(j)
    for p in d.pages:
        for t in p.tables:
            table: List[List[str]] = list()
            for r in t.rows:
                row: List[str] = list()
                for c in r.cells:
                    row.append(c.text)
                table.append(row)


def test_add_key_values_new_value_blocks(caplog):
    caplog.set_level(logging.DEBUG)
    p = os.path.dirname(os.path.realpath(__file__))
    f = open(os.path.join(p, "data/employment-application.json"))
    j = json.load(f)
    t_document: t2.TDocument = t2.TDocumentSchema().load(j)    #type:ignore
    test_block = t_document.add_virtual_block(text="test", page_block=t_document.pages[0], text_type="VIRTUAL")
    assert t_document.get_block_by_id(test_block.id)
    t_document.add_key_values(key_name="new_key", values=[test_block], page_block=t_document.pages[0])
    assert t_document.get_key_by_name(key_name="new_key")
    assert len(t_document.get_key_by_name(key_name="new_key")) == 1


def test_add_virtual_key_for_existing_key_multi_page(caplog):
    caplog.set_level(logging.DEBUG)
    p = os.path.dirname(os.path.realpath(__file__))
    f = open(os.path.join(p, "data/multi-page-forms-samples-2-page.json"))
    j = json.load(f)
    t_document: t2.TDocument = t2.TDocumentSchema().load(j)    #type: ignore
    assert t_document

    # page 1
    key_page_1_t_block = t_document.find_block_by_id("450b87d0-8407-4e2c-8ca6-6f669f9acb67")
    assert key_page_1_t_block
    test_block_1 = t_document.add_virtual_key_for_existing_key(key_name="TEST_PAGE_1",
                                                               existing_key=key_page_1_t_block,
                                                               page_block=t_document.pages[0])
    assert test_block_1
    rels = t_document.pages[0].get_relationships_for_type()
    assert rels
    ids = rels.ids
    assert ids
    assert [id for id in ids if test_block_1.id == id]
    assert test_block_1.page == 1

    # page 2
    key_page_1_t_block = t_document.find_block_by_id("f2749b18-d331-4097-bc52-95dfb3af959a")
    assert key_page_1_t_block
    test_block_1 = t_document.add_virtual_key_for_existing_key(key_name="TEST_PAGE_2",
                                                               existing_key=key_page_1_t_block,
                                                               page_block=t_document.pages[1])
    assert test_block_1
    rels = t_document.pages[1].get_relationships_for_type()
    assert rels
    ids = rels.ids
    assert ids
    assert [id for id in ids if test_block_1.id == id]
    assert test_block_1.page == 2


def test_paystub_with_signature(caplog):
    caplog.set_level(logging.DEBUG)
    p = os.path.dirname(os.path.realpath(__file__))
    f = open(os.path.join(p, "data", "paystub_with_signature.json"))
    j = json.load(f)
    t_document: t2.TDocument = t2.TDocumentSchema().load(j)    #type: ignore
    assert t_document<|MERGE_RESOLUTION|>--- conflicted
+++ resolved
@@ -324,26 +324,25 @@
     b2: t2.TBoundingBox = t2.TBoundingBox(width=1, height=1, left=1.5, top=0.5)
     b_gt: t2.TBoundingBox = t2.TBoundingBox(width=2, height=1, left=0.5, top=0.5)
     b_union: t2.TBoundingBox = b2.union(b1)
-    assert(b_union==b_gt)
+    assert (b_union == b_gt)
 
     b1: t2.TBoundingBox = t2.TBoundingBox(width=1, height=1, left=0.5, top=0.5)
     b2: t2.TBoundingBox = t2.TBoundingBox(width=1, height=1, left=0.5, top=0.5)
     b_gt: t2.TBoundingBox = t2.TBoundingBox(width=1, height=1, left=0.5, top=0.5)
     b_union: t2.TBoundingBox = b2.union(b1)
-    assert(b_union==b_gt)
+    assert (b_union == b_gt)
 
     b1: t2.TBoundingBox = t2.TBoundingBox(width=1, height=1, left=0.5, top=0.5)
     b2: t2.TBoundingBox = t2.TBoundingBox(width=0.1, height=0.1, left=0.6, top=0.6)
     b_gt: t2.TBoundingBox = t2.TBoundingBox(width=1, height=1, left=0.5, top=0.5)
     b_union: t2.TBoundingBox = b2.union(b1)
-    assert(b_union==b_gt)
+    assert (b_union == b_gt)
 
     b1: t2.TBoundingBox = t2.TBoundingBox(width=1, height=1, left=0.5, top=0.5)
     b2: t2.TBoundingBox = t2.TBoundingBox(width=1, height=1, left=2, top=4)
     b_gt: t2.TBoundingBox = t2.TBoundingBox(width=2.5, height=4.5, left=0.5, top=0.5)
     b_union: t2.TBoundingBox = b2.union(b1)
-    assert(b_union==b_gt)
-
+    assert (b_union == b_gt)
 
 
 def test_get_blocks_for_relationship(caplog):
@@ -385,13 +384,14 @@
         assert len(tdoc.block_id_map(t2.TextractBlockTypes.WORD)) == 63
         assert len(tdoc.block_id_map(t2.TextractBlockTypes.KEY_VALUE_SET)) == 8
         # test some random blocks in the main hashmap (all blocks included)
-        assert tdoc.block_id_map()['31ce6ec7-2d33-4d48-8968-922bdf8b6c46'] == 0 #the page
-        assert tdoc.block_id_map()['7a2a9b0e-582b-4852-98bb-8e067e0b4703'] == 103 #a cell
-        assert tdoc.block_id_map()['5ff46696-e06e-4577-ac3f-32a1ffde3290'] == 21 #a line
+        assert tdoc.block_id_map()['31ce6ec7-2d33-4d48-8968-922bdf8b6c46'] == 0    #the page
+        assert tdoc.block_id_map()['7a2a9b0e-582b-4852-98bb-8e067e0b4703'] == 103    #a cell
+        assert tdoc.block_id_map()['5ff46696-e06e-4577-ac3f-32a1ffde3290'] == 21    #a line
         # test some random blocks in the dedicted haspmaps
-        assert tdoc.block_id_map(t2.TextractBlockTypes.PAGE)['31ce6ec7-2d33-4d48-8968-922bdf8b6c46'] == 0 # the page
-        assert tdoc.block_id_map(t2.TextractBlockTypes.CELL)['7a2a9b0e-582b-4852-98bb-8e067e0b4703'] == 103 #a cell
-        assert tdoc.block_id_map(t2.TextractBlockTypes.LINE)['5ff46696-e06e-4577-ac3f-32a1ffde3290'] == 21 #a line
+        assert tdoc.block_id_map(t2.TextractBlockTypes.PAGE)['31ce6ec7-2d33-4d48-8968-922bdf8b6c46'] == 0    # the page
+        assert tdoc.block_id_map(t2.TextractBlockTypes.CELL)['7a2a9b0e-582b-4852-98bb-8e067e0b4703'] == 103    #a cell
+        assert tdoc.block_id_map(t2.TextractBlockTypes.LINE)['5ff46696-e06e-4577-ac3f-32a1ffde3290'] == 21    #a line
+
 
 def test_block_map():
     p = os.path.dirname(os.path.realpath(__file__))
@@ -405,13 +405,16 @@
         assert len(tdoc.block_map(t2.TextractBlockTypes.WORD)) == 63
         assert len(tdoc.block_map(t2.TextractBlockTypes.KEY_VALUE_SET)) == 8
         # test some random blocks in the main hashmap (all blocks included)
-        assert tdoc.block_map()['31ce6ec7-2d33-4d48-8968-922bdf8b6c46'] == tdoc.blocks[0] #the page
-        assert tdoc.block_map()['7a2a9b0e-582b-4852-98bb-8e067e0b4703'] == tdoc.blocks[103] #a cell
-        assert tdoc.block_map()['5ff46696-e06e-4577-ac3f-32a1ffde3290'] == tdoc.blocks[21] #a line
+        assert tdoc.block_map()['31ce6ec7-2d33-4d48-8968-922bdf8b6c46'] == tdoc.blocks[0]    #the page
+        assert tdoc.block_map()['7a2a9b0e-582b-4852-98bb-8e067e0b4703'] == tdoc.blocks[103]    #a cell
+        assert tdoc.block_map()['5ff46696-e06e-4577-ac3f-32a1ffde3290'] == tdoc.blocks[21]    #a line
         # test some random blocks in the dedicted haspmaps
-        assert tdoc.block_map(t2.TextractBlockTypes.PAGE)['31ce6ec7-2d33-4d48-8968-922bdf8b6c46'] ==tdoc.blocks[0] # the page
-        assert tdoc.block_map(t2.TextractBlockTypes.CELL)['7a2a9b0e-582b-4852-98bb-8e067e0b4703'] == tdoc.blocks[103] #a cell
-        assert tdoc.block_map(t2.TextractBlockTypes.LINE)['5ff46696-e06e-4577-ac3f-32a1ffde3290'] ==tdoc.blocks[21] #a line
+        assert tdoc.block_map(
+            t2.TextractBlockTypes.PAGE)['31ce6ec7-2d33-4d48-8968-922bdf8b6c46'] == tdoc.blocks[0]    # the page
+        assert tdoc.block_map(
+            t2.TextractBlockTypes.CELL)['7a2a9b0e-582b-4852-98bb-8e067e0b4703'] == tdoc.blocks[103]    #a cell
+        assert tdoc.block_map(
+            t2.TextractBlockTypes.LINE)['5ff46696-e06e-4577-ac3f-32a1ffde3290'] == tdoc.blocks[21]    #a line
 
 
 def test_find_block_by_id():
@@ -541,29 +544,22 @@
         new_block_id = str(uuid4())
         new_block = t2.TBlock(id=new_block_id)
         t_document.add_block(new_block)
-        assert t_document.block_id_map()[new_block_id] == len(t_document.blocks)-1
+        assert t_document.block_id_map()[new_block_id] == len(t_document.blocks) - 1
         # add a block WITH type
         new_block_id = str(uuid4())
         new_block = t2.TBlock(id=new_block_id, block_type="WORD")
         t_document.add_block(new_block)
-        assert t_document.block_id_map()[new_block_id] == len(t_document.blocks)-1
-        assert t_document.block_id_map(t2.TextractBlockTypes.WORD)[new_block_id] == len(t_document.blocks)-1
-
+        assert t_document.block_id_map()[new_block_id] == len(t_document.blocks) - 1
+        assert t_document.block_id_map(t2.TextractBlockTypes.WORD)[new_block_id] == len(t_document.blocks) - 1
 
 
 def test_delete_blocks():
     p = os.path.dirname(os.path.realpath(__file__))
     f = open(os.path.join(p, "data/gib_multi_page_tables.json"))
     j = json.load(f)
-<<<<<<< HEAD
-    t_document: t2.TDocument = t2.TDocumentSchema().load(j)
-    tbl_id1 = 'fed02fb4-1996-4a15-98dc-29da193cc476'  #a table block
-    tbl_id2 = '47c6097f-02d5-4432-8423-13c05fbfacbd'  #a table block
-=======
     t_document: t2.TDocument = t2.TDocumentSchema().load(j)    # type: ignore
     tbl_id1 = 'fed02fb4-1996-4a15-98dc-29da193cc476'
     tbl_id2 = '47c6097f-02d5-4432-8423-13c05fbfacbd'
->>>>>>> bfe21749
     pre_delete_block_no = len(t_document.blocks)
     t_document.delete_blocks([tbl_id1, tbl_id2])
     post_delete_block_no = len(t_document.blocks)
