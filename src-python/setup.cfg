[bumpversion]
<<<<<<< HEAD
current_version = 0.1.21
=======
current_version = 0.1.27
>>>>>>> 7af5415c
commit = True
tag = True

[bumpversion:file:setup.py]
search = version='{current_version}'
replace = version='{new_version}'

[bumpversion:file:trp/__init__.py]
search = __version__ = '{current_version}'
replace = __version__ = '{new_version}'

[bumpversion:file:a2i/__init__.py]
search = __version__ = '{current_version}'
replace = __version__ = '{new_version}'

[bdist_wheel]
universal = 1

[flake8]
exclude = docs

[aliases]<|MERGE_RESOLUTION|>--- conflicted
+++ resolved
@@ -1,9 +1,5 @@
 [bumpversion]
-<<<<<<< HEAD
-current_version = 0.1.21
-=======
 current_version = 0.1.27
->>>>>>> 7af5415c
 commit = True
 tag = True
 
