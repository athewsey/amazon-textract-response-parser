--- conflicted
+++ resolved
@@ -7,11 +7,7 @@
     return open(os.path.join(os.path.dirname(__file__), fname)).read()
 
 
-<<<<<<< HEAD
-requirements = ['boto3', 'marshmallow>=3.14,<4']
-=======
 requirements = ['boto3', 'marshmallow==3.19.*']
->>>>>>> 5b6fc6e1
 
 if sys.argv[-1] == 'publish-test':
     os.system(f"cd {os.path.dirname(__file__)}")
